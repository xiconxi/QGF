# Changelog

All notable changes to this project are documented in this file.

The format is based on [Keep a Changelog](https://keepachangelog.com/en/1.0.0/).

This project aims to adhere to [Semantic Versioning](https://semver.org/spec/v2.0.0.html).

## Unreleased

<<<<<<< HEAD
- Add PMP_INSTALL option to CMake.
=======
- Add post-increment iterators and make low level functions to add elements
  public. This makes it possible to use CGAL algorithms on a PMP SurfaceMesh.
  Thanks to @afabri for contributing the changes!
>>>>>>> a8b44549

## [1.2.1] 2020-05-10

### Fixed

- Fix rendering issues around sharp edges
- Fix bug in adaptive remeshing leading to over-refinement of corner vertices.
- Fix bug in bounding box computation.
  Thanks a lot to Jascha Achenbach for reporting this bug!

## [1.2.0] 2020-03-15

### External libraries

- Upgrade Eigen to current master version to get rid of a compile error on Windows
- Upgrade ImGui to version 1.75
- Upgrade stb_image to current master version

### Added

- Add constructors using initializer lists to Matrix/Vector classes
- Add assignment from and cast from Eigen matrices and vectors
- Improved rendering of general polygons, avoiding erroneous
  tessellation into overlapping/flipped triangles in case of
  non-convex polygons.
- Added support for rendering using MatCaps.
  Thanks to Alec Jacobson for suggesting this!

### Fixed

- Fix erroneous header install path (visualization)
- Fix bug hole filling (when filling single-triangle holes).
  Thanks a lot to Pierre Buyssens for reporting this bug!
- Fix bug when fairing a mesh w/o boundary constraints.
  Thanks a lot to Pierre Buyssens for reporting this bug!

## [1.1.0] 2019-05-30

### Added

- Compile-time switch `PMP_SCALAR_TYPE` to choose between float/double as Scalar
- Support point set rendering for surface meshes without faces
- Add hole filling based on Liepa algorithm
- Add explicit warranty and liability disclaimer

### Changed

- Breaking change: Public members in Window and TrackballViewer classes made
  private and encapsulated through access functions
- Change SurfaceSmoothing to avoid model shrinking
- Improve normal computation for polygonal faces
- Upgrade GLFW to version 3.3
- Upgrade ImGui to version 1.70
- Upgrade Eigen to version 3.3.7
- Documentation updates

### Fixed

- Fix a bug in OFF reader when loading faces with high valence
- Fix a bug SurfaceGeodesic that lead to dist(v0,v1) != dist(v1,v0). As a
  consequence, the Novotni method has been removed from SurfaceGeodesic.

## [1.0.0] 2019-02-18

### Added

- Algorithms module
- Visualization tools
- Support for range-based for loops
- Configurable index type
- Global object properties
- Support for emscripten
- Unit test suite
- Continuous integration
- Coding standard
- Version API

### Changed

- Switched to MIT license
- Library scope handle and property types
- Enhanced IO capabilities<|MERGE_RESOLUTION|>--- conflicted
+++ resolved
@@ -8,13 +8,10 @@
 
 ## Unreleased
 
-<<<<<<< HEAD
-- Add PMP_INSTALL option to CMake.
-=======
 - Add post-increment iterators and make low level functions to add elements
   public. This makes it possible to use CGAL algorithms on a PMP SurfaceMesh.
   Thanks to @afabri for contributing the changes!
->>>>>>> a8b44549
+- Add PMP_INSTALL option to CMake.
 
 ## [1.2.1] 2020-05-10
 
