--- conflicted
+++ resolved
@@ -8,11 +8,8 @@
 
 ## Unreleased
 
-<<<<<<< HEAD
 - SurfaceFeatures now returns the number of boundary / feature edges detected.
-=======
 - Add SurfacePrimitives class to generate basic shapes.
->>>>>>> a586c101
 - Update stb_image to version 2.26 and stb_image_writer to version 1.15.
 - Update GLFW to branch 3.3-stable to fix keyboard input on Linux.
 - Update Eigen to post-3.3.8 version
